--- conflicted
+++ resolved
@@ -1,4 +1,4 @@
-from aries_cloudagent.wallet.provider import WalletProvider
+from aries_cloudagent.core.profile import ProfileManagerProvider
 from tempfile import NamedTemporaryFile
 
 from asynctest import TestCase as AsyncTestCase, mock as async_mock
@@ -6,11 +6,7 @@
 from ...utils.stats import Collector
 
 from ..injection_context import InjectionContext
-<<<<<<< HEAD
-from ..provider import CachedProvider, StatsProvider
-=======
-from ..provider import BaseProvider, StatsProvider
->>>>>>> 39066289
+from ..provider import BaseProvider, StatsProvider, CachedProvider
 from ..settings import Settings
 
 
@@ -33,8 +29,7 @@
         context = InjectionContext(settings=settings, enforce_typing=False)
         context.injector.bind_instance(Collector, collector)
 
-<<<<<<< HEAD
-        await stats_provider.provide(Settings(settings), context.injector)
+        stats_provider.provide(Settings(settings), context.injector)
 
     async def test_cached_provider_same_unique_settings(self):
         """Cover same unique keys returns same instance."""
@@ -43,7 +38,7 @@
         )
         second_settings = first_settings.extend({"wallet.key": "another.wallet.key"})
 
-        cached_provider = CachedProvider(WalletProvider(), ("wallet.name",))
+        cached_provider = CachedProvider(ProfileManagerProvider(), ("wallet.name",))
         context = InjectionContext()
 
         first_instance = await cached_provider.provide(first_settings, context.injector)
@@ -60,7 +55,7 @@
         )
         second_settings = first_settings.extend({"wallet.name": "another.wallet.name"})
 
-        cached_provider = CachedProvider(WalletProvider(), ("wallet.name",))
+        cached_provider = CachedProvider(ProfileManagerProvider(), ("wallet.name",))
         context = InjectionContext()
 
         first_instance = await cached_provider.provide(first_settings, context.injector)
@@ -68,7 +63,4 @@
             second_settings, context.injector
         )
 
-        assert first_instance is not second_instance
-=======
-        stats_provider.provide(Settings(settings), context.injector)
->>>>>>> 39066289
+        assert first_instance is not second_instance